--- conflicted
+++ resolved
@@ -1,8 +1,4 @@
-<<<<<<< HEAD
-CXXFLAGS = -std=c++17 -O3 -march=native
-=======
 CXXFLAGS = -std=c++17 -O3 -march=native -g
->>>>>>> df0c4ace
 CXX = g++
 
 SRC = src/
