--- conflicted
+++ resolved
@@ -32,17 +32,20 @@
 namespace graph {
   hpx::promise<int>* foundPromise;
   template<unsigned n_words_>
-<<<<<<< HEAD
-  auto maxcliqueTask(std::uint64_t spawndepth, hpx::naming::id_type incumbent, std::vector<unsigned> c, BitSet<n_words_> p, hpx::naming::id_type promise) -> void;
-=======
-  auto maxcliqueFindTask(std::uint64_t spawnDepth,
-                         const BitGraph<n_words_> graph,
-                         const hpx::naming::id_type incumbent,
-                         const hpx::naming::id_type found,
-                         std::vector<unsigned> c,
-                         BitSet<n_words_> p,
-                         const hpx::naming::id_type promise) -> void;
->>>>>>> 75c386d2
+  auto maxcliqueTask(std::uint64_t spawndepth,
+                     hpx::naming::id_type incumbent,
+                     std::vector<unsigned> c,
+                     BitSet<n_words_> p,
+                     hpx::naming::id_type promise) -> void;
+
+  template<unsigned n_words_>
+  auto findcliqueTask(std::uint64_t spawnDepth,
+                      const BitGraph<n_words_> graph,
+                      const hpx::naming::id_type incumbent,
+                      const hpx::naming::id_type found,
+                      std::vector<unsigned> c,
+                      BitSet<n_words_> p,
+                      const hpx::naming::id_type promise) -> void;
 
   std::atomic<int> globalBound(0);
   BitGraph<NWORDS> globalGraph;
@@ -52,33 +55,20 @@
   template<unsigned n_words_>
   auto setGlobalGraph(const BitGraph<n_words_> graph) -> void;
 }
-<<<<<<< HEAD
 HPX_PLAIN_ACTION(graph::maxcliqueTask<NWORDS>,  maxcliqueTaskAction)
 HPX_PLAIN_ACTION(graph::setGlobalGraph<NWORDS>, setGlobalGraphAction)
-=======
-HPX_PLAIN_ACTION(graph::maxcliqueFindTask<NWORDS>, maxcliqueFindTask400Action)
->>>>>>> 75c386d2
+HPX_PLAIN_ACTION(graph::findcliqueTask<NWORDS>, findcliqueTaskAction)
 HPX_PLAIN_ACTION(graph::updateBound, updateBoundAction)
 
 namespace scheduler {
   std::atomic<bool> running(true);
   hpx::lcos::local::counting_semaphore tasks_required_sem;
   hpx::naming::id_type local_workqueue;
-<<<<<<< HEAD
-
-=======
->>>>>>> 75c386d2
   auto cancelScheduler() -> void;
   auto scheduler(std::vector<hpx::naming::id_type> workqueues) -> void;
 }
 HPX_PLAIN_ACTION(scheduler::cancelScheduler, cancelSchedulerAction)
 HPX_PLAIN_ACTION(scheduler::scheduler, schedulerAction)
-<<<<<<< HEAD
-=======
-
-// For distributed promises
-HPX_REGISTER_ACTION(hpx::lcos::base_lco_with_value<int>::set_value_action, set_value_action_int);
->>>>>>> 75c386d2
 
 namespace graph {
   // Order a graphFromFile and return an ordered graph alongside a map to invert
@@ -149,14 +139,51 @@
   }
 
   template <unsigned n_words_>
-<<<<<<< HEAD
   auto maximiseExpand(const BitGraph<n_words_> & graph,
-              const hpx::naming::id_type incumbent,
-=======
-  auto expand(const BitGraph<n_words_> & graph,
+                      const hpx::naming::id_type incumbent,
+                      std::vector<unsigned> & c,
+                      BitSet<n_words_> & p) -> void {
+    // initial colouring
+    std::array<unsigned, n_words_ * bits_per_word> p_order;
+    std::array<unsigned, n_words_ * bits_per_word> p_bounds;
+    colour_class_order(graph, p, p_order, p_bounds);
+
+    // for each v in p... (v comes later)
+    for (int n = p.popcount() - 1 ; n >= 0 ; --n) {
+      auto bnd = globalBound.load();
+      if (c.size() + p_bounds[n] < bnd)
+        return;
+
+      auto v = p_order[n];
+
+      // consider taking v
+      c.push_back(v);
+
+      // filter p to contain vertices adjacent to v
+      BitSet<n_words_> new_p = p;
+      graph.intersect_with_row(v, new_p);
+
+      if (c.size() > bnd) {
+        std::set<int> members;
+        for (auto & v : c) {
+          members.insert(v);
+        }
+        hpx::lcos::broadcast_apply<updateBoundAction>(hpx::find_all_localities(), c.size());
+        hpx::async<globalBound::incumbent::updateBound_action>(incumbent, c.size(), members).get();
+      }
+
+      maximiseExpand(graph, incumbent, c, new_p);
+
+      // now consider not taking v
+      c.pop_back();
+      p.unset(v);
+    }
+  }
+
+  template <unsigned n_words_>
+  auto findExpand(const BitGraph<n_words_> & graph,
               const hpx::naming::id_type incumbent,
               const hpx::naming::id_type found,
->>>>>>> 75c386d2
               std::vector<unsigned> & c,
               BitSet<n_words_> & p) -> void {
     // initial colouring
@@ -193,11 +220,7 @@
           }
       }
 
-<<<<<<< HEAD
-      maximiseExpand(graph, incumbent, c, new_p);
-=======
-      expand(graph, incumbent, found, c, new_p);
->>>>>>> 75c386d2
+      findExpand(graph, incumbent, found, c, new_p);
 
       // now consider not taking v
       c.pop_back();
@@ -205,8 +228,8 @@
     }
   }
 
+  // Max
   template <unsigned n_words_>
-<<<<<<< HEAD
   auto maximiseExpandSpawn(const BitGraph<n_words_> & graph,
                            const hpx::naming::id_type incumbent,
                            std::uint64_t spawnDepth,
@@ -216,36 +239,74 @@
       maximiseExpand(graph, incumbent, c, p);
     } else {
       // initial colouring
-=======
-  auto expandSpawn(const BitGraph<n_words_> & graph,
+      std::array<unsigned, n_words_ * bits_per_word> p_order;
+      std::array<unsigned, n_words_ * bits_per_word> p_bounds;
+      colour_class_order(graph, p, p_order, p_bounds);
+
+      std::vector<hpx::future<int>> futures;
+
+      auto bnd = globalBound.load();
+      for (int n = p.popcount() - 1 ; n >= 0 ; --n) {
+        if (c.size() + p_bounds[n] < bnd)
+          continue; // Don't spawn tasks that can't find the bound
+
+        auto v = p_order[n];
+
+        // consider taking v
+        c.push_back(v);
+
+        // filter p to contain vertices adjacent to v
+        BitSet<n_words_> new_p = p;
+        graph.intersect_with_row(v, new_p);
+
+        if (c.size() > bnd) {
+          std::set<int> members;
+          for (auto & v : c) {
+            members.insert(v);
+          }
+          hpx::lcos::broadcast_apply<updateBoundAction>(hpx::find_all_localities(), c.size());
+          hpx::async<globalBound::incumbent::updateBound_action>(incumbent, c.size(), members).get();
+        }
+
+        auto promise = std::shared_ptr<hpx::promise<int>>(new hpx::promise<int>());
+        auto f = promise->get_future();
+        auto promise_id = promise->get_id();
+        futures.push_back(std::move(f));
+
+        hpx::util::function<void(hpx::naming::id_type)> task = hpx::util::bind(maxcliqueTaskAction(), _1, spawnDepth - 1, incumbent, c, new_p, promise_id);
+        hpx::apply<workstealing::workqueue::addWork_action>(scheduler::local_workqueue, task);
+
+        // now consider not taking v
+        c.pop_back();
+        p.unset(v);
+      }
+      // This task is going to sleep until all children are done, tell the scheduler to get more work
+      scheduler::tasks_required_sem.signal();
+      hpx::wait_all(futures);
+    }
+  }
+
+  // Find
+  template <unsigned n_words_>
+  auto findExpandSpawn(const BitGraph<n_words_> & graph,
                    const hpx::naming::id_type incumbent,
                    const hpx::naming::id_type found,
                    std::uint64_t spawnDepth,
                    std::vector<unsigned> & c,
                    BitSet<n_words_> & p) -> void {
     if (spawnDepth == 0) {
-      expand(graph, incumbent, found, c, p);
+      findExpand(graph, incumbent, found, c, p);
     } else {
->>>>>>> 75c386d2
       std::array<unsigned, n_words_ * bits_per_word> p_order;
       std::array<unsigned, n_words_ * bits_per_word> p_bounds;
       colour_class_order(graph, p, p_order, p_bounds);
 
-<<<<<<< HEAD
-      // for each v in p... (v comes later)
-      std::vector<hpx::future<int>> futures;
-      for (int n = p.popcount() - 1 ; n >= 0 ; --n) {
-        auto bnd = globalBound.load();
-        if (c.size() + p_bounds[n] <= bnd)
-          continue;
-=======
       std::vector<hpx::future<int>> futures;
 
       auto bnd = globalBound.load();
       for (int n = p.popcount() - 1 ; n >= 0 ; --n) {
         if (c.size() + p_bounds[n] < bnd)
           continue; // Don't spawn tasks that can't find the bound
->>>>>>> 75c386d2
 
         auto v = p_order[n];
 
@@ -256,23 +317,13 @@
         BitSet<n_words_> new_p = p;
         graph.intersect_with_row(v, new_p);
 
-<<<<<<< HEAD
-        if (c.size() > bnd) {
-=======
         if (c.size() == bnd) {
->>>>>>> 75c386d2
           std::set<int> members;
           for (auto & v : c) {
             members.insert(v);
           }
-<<<<<<< HEAD
-          hpx::lcos::broadcast_apply<updateBoundAction>(hpx::find_all_localities(), c.size());
-          hpx::async<globalBound::incumbent::updateBound_action>(incumbent, c.size(), members).get();
-=======
-          //hpx::lcos::broadcast_apply<updateBoundAction>(hpx::find_all_localities(), c.size());
           hpx::async<globalBound::incumbent::updateBound_action>(incumbent, bnd, members).get();
           hpx::async<hpx::lcos::base_lco_with_value<int>::set_value_action>(found, 1).get();
->>>>>>> 75c386d2
         }
 
         auto promise = std::shared_ptr<hpx::promise<int>>(new hpx::promise<int>());
@@ -280,85 +331,37 @@
         auto promise_id = promise->get_id();
         futures.push_back(std::move(f));
 
-<<<<<<< HEAD
-        hpx::util::function<void(hpx::naming::id_type)> task = hpx::util::bind(maxcliqueTaskAction(), _1, spawnDepth - 1, incumbent, c, new_p, promise_id);
-=======
-        hpx::util::function<void(hpx::naming::id_type)> task = hpx::util::bind(maxcliqueFindTask400Action(), _1, spawnDepth - 1, graph, incumbent, found, c, new_p, promise_id);
->>>>>>> 75c386d2
+        hpx::util::function<void(hpx::naming::id_type)> task = hpx::util::bind(findcliqueTaskAction(), _1, spawnDepth - 1, graph, incumbent, found, c, new_p, promise_id);
         hpx::apply<workstealing::workqueue::addWork_action>(scheduler::local_workqueue, task);
 
         // now consider not taking v
         c.pop_back();
         p.unset(v);
-<<<<<<< HEAD
       }
       // This task is going to sleep until all children are done, tell the scheduler to get more work
       scheduler::tasks_required_sem.signal();
-=======
-    }
->>>>>>> 75c386d2
       hpx::wait_all(futures);
     }
   }
 
-<<<<<<< HEAD
-  // template<unsigned n_words_>
-  // auto spawnTasksToDepth(const BitGraph<n_words_> & graph,
-  //                 std::uint64_t spawnDepth,
-  //                 std::vector<unsigned> c,
-  //                 BitSet<n_words_> p,
-  //                 hpx::naming::id_type workqueue,
-  //                 hpx::naming::id_type incumbent,
-  //                 std::vector<hpx::future<int>> & futures) -> void {
-  //   std::array<unsigned, n_words_ * bits_per_word> p_order;
-  //   std::array<unsigned, n_words_ * bits_per_word> p_bounds;
-  //   colour_class_order(graph, p, p_order, p_bounds);
-
-  //   for (int n = p.popcount() - 1 ; n >= 0 ; --n) {
-  //     auto v = p_order[n];
-  //     c.push_back(v);
-
-  //     // filter p to contain vertices adjacent to v
-  //     BitSet<n_words_> new_p = p;
-  //     graph.intersect_with_row(v, new_p);
-
-  //     if (spawnDepth == 0) {
-  //       auto promise = std::shared_ptr<hpx::promise<int>>(new hpx::promise<int>());
-  //       auto f = promise->get_future();
-  //       auto promise_id = promise->get_id();
-
-  //       futures.push_back(std::move(f));
-
-  //       hpx::util::function<void()> task = hpx::util::bind(maxcliqueTaskAction(), hpx::find_here(), graph, incumbent, c, new_p, promise_id);
-  //       hpx::apply<workstealing::workqueue::addWork_action>(workqueue, task);
-  //     } else {
-  //       spawnTasks(graph, spawnDepth - 1, c, new_p, workqueue, incumbent, futures);
-  //     }
-
-  //     c.pop_back();
-  //     p.unset(v);
-  //   }
-  // }
-
-    template<unsigned n_words_>
-    void maxcliqueTask(std::uint64_t spawndepth, hpx::naming::id_type incumbent, std::vector<unsigned> c, BitSet<n_words_> p, hpx::naming::id_type promise) {
-      maximiseExpandSpawn(globalGraph, incumbent, spawndepth, c, p);
-      hpx::apply<hpx::lcos::base_lco_with_value<int>::set_value_action>(promise, 1);
-      scheduler::tasks_required_sem.signal();
-      return;
-=======
-  template<unsigned n_words_>
-  void maxcliqueFindTask(std::uint64_t spawnDepth,
+  template<unsigned n_words_>
+  void maxcliqueTask(std::uint64_t spawndepth, hpx::naming::id_type incumbent, std::vector<unsigned> c, BitSet<n_words_> p, hpx::naming::id_type promise) {
+    maximiseExpandSpawn(globalGraph, incumbent, spawndepth, c, p);
+    hpx::apply<hpx::lcos::base_lco_with_value<int>::set_value_action>(promise, 1);
+    scheduler::tasks_required_sem.signal();
+  }
+
+  template<unsigned n_words_>
+  void findcliqueTask(std::uint64_t spawnDepth,
                          const BitGraph<n_words_> graph,
                          const hpx::naming::id_type incumbent,
                          const hpx::naming::id_type found,
                          std::vector<unsigned> c,
                          BitSet<n_words_> p,
                          const hpx::naming::id_type promise) {
-    expandSpawn(graph, incumbent, found, spawnDepth, c, p);
+    findExpandSpawn(graph, incumbent, found, spawnDepth, c, p);
     hpx::apply<hpx::lcos::base_lco_with_value<int>::set_value_action>(promise, 1);
     scheduler::tasks_required_sem.signal();
->>>>>>> 75c386d2
   }
 
   auto updateBound(int newBound) -> void {
@@ -375,7 +378,6 @@
   }
 
   template<unsigned n_words_>
-<<<<<<< HEAD
   auto setGlobalGraph(const BitGraph<n_words_> graph) -> void {
     globalGraph = graph;
   }
@@ -388,25 +390,24 @@
 
     std::vector<unsigned> c;
     maximiseExpandSpawn(graph, incumbent, spawnDepth, c, p);
-=======
+  }
+
+  template<unsigned n_words_>
   auto doSearch(const BitGraph<n_words_> & graph, std::uint64_t spawnDepth, hpx::naming::id_type incumbent, hpx::naming::id_type found) -> void {
     std::vector<unsigned> c;
     BitSet<n_words_> p; // Need to initialise this
     p.resize(graph.size());
     p.set_all();
 
-    expandSpawn(graph, incumbent, found, spawnDepth, c, p);
+    findExpandSpawn(graph, incumbent, found, spawnDepth, c, p);
 
     try {
       hpx::async<hpx::lcos::base_lco_with_value<int>::set_value_action>(found, 1).get();
     } catch (hpx::exception const& e){
       // Failed on double write, this is fine since we will terminate very soon anyway.
     }
->>>>>>> 75c386d2
-  }
-
-<<<<<<< HEAD
-=======
+  }
+
   template<unsigned n_words_>
   auto runFindClique(const BitGraph<n_words_> & graph, std::uint64_t spawnDepth, hpx::naming::id_type incumbent, std::uint64_t searchsize) -> void {
     BitSet<n_words_> p;
@@ -426,7 +427,6 @@
   }
 }
 
->>>>>>> 75c386d2
 namespace scheduler {
   auto cancelScheduler() -> void {
     auto cur = running.load();
@@ -434,6 +434,7 @@
       ;
     }
   }
+
   auto scheduler(std::vector<hpx::naming::id_type> workqueues) -> void {
     auto here = hpx::find_here();
     auto distributed = hpx::find_all_localities().size() > 1;
@@ -447,22 +448,6 @@
       }
     }
 
-<<<<<<< HEAD
-=======
-  auto scheduler(std::vector<hpx::naming::id_type> workqueues) -> void {
-    auto here = hpx::find_here();
-    auto distributed = hpx::find_all_localities().size() > 1;
-
-    // Figure out which workqueue is local to this scheduler
-    for (auto it = workqueues.begin(); it != workqueues.end(); ++it) {
-      if (hpx::get_colocation_id(*it).get() == here) {
-        local_workqueue = *it;
-        workqueues.erase(it);
-        break;
-      }
-    }
-
->>>>>>> 75c386d2
     auto threads = hpx::get_os_thread_count() == 1 ? 1 : hpx::get_os_thread_count() - 1;
     hpx::threads::executors::current_executor scheduler;
 
@@ -509,38 +494,27 @@
   hpx::lcos::broadcast<setGlobalGraphAction>(hpx::find_all_localities(), graph).get();
 
   auto incumbent = hpx::new_<globalBound::incumbent>(hpx::find_here()).get();
-<<<<<<< HEAD
-
   // Launch one workqueue per node
   auto localities = hpx::find_all_localities();
   std::vector<hpx::naming::id_type> workqueues;
   for (auto const& loc : localities) {
     workqueues.push_back(hpx::new_<workstealing::workqueue>(loc).get());
   }
-
-  // Start a scheduler on each node
-=======
-
-  // Launch one workqueue per node
-  auto localities = hpx::find_all_localities();
-  std::vector<hpx::naming::id_type> workqueues;
-  for (auto const& loc : localities) {
-    workqueues.push_back(hpx::new_<workstealing::workqueue>(loc).get());
-  }
-
-  // Launch a scheduler per node
->>>>>>> 75c386d2
   hpx::lcos::broadcast_apply<schedulerAction>(hpx::find_all_localities(), workqueues);
   hpx::this_thread::suspend(200); // Fix for now - give time for local_workqueue to be set
 
   auto spawnDepth = opts["spawn-depth"].as<std::uint64_t>();
-  auto expectedSize = opts["size-required"].as<std::uint64_t>();
+  auto findClique = opts.count("find-clique");
+
   auto start_time = std::chrono::steady_clock::now();
-<<<<<<< HEAD
-  graph::runMaxClique(graph, spawnDepth, incumbent);
-=======
-  graph::runFindClique(graph, spawnDepth, incumbent, expectedSize);
->>>>>>> 75c386d2
+
+  if (findClique) {
+    auto expectedSize = opts["size-required"].as<std::uint64_t>();
+    graph::runFindClique(graph, spawnDepth, incumbent, expectedSize);
+  } else {
+    graph::runMaxClique(graph, spawnDepth, incumbent);
+
+  }
   auto overall_time = std::chrono::duration_cast<std::chrono::milliseconds>(
                 std::chrono::steady_clock::now() - start_time);
 
@@ -562,16 +536,16 @@
 
   hpx::cout << "cpu = " << overall_time.count() << std::endl;
 
-<<<<<<< HEAD
-=======
-  //hpx::lcos::broadcast_apply<cancelSchedulerAction>(hpx::find_all_localities());
->>>>>>> 75c386d2
   hpx::lcos::broadcast<cancelSchedulerAction>(hpx::find_all_localities()).get();
 
-  //return hpx::finalize();
-  //We are done, just kill everything (not a particularly nice way to end).
-  hpx::terminate();
-  return 0;
+  if (findClique) {
+    //We are done, just kill everything (not a particularly nice way to end).
+    hpx::terminate();
+    return 0;
+  } else {
+    // Terminate when everything is finished
+    return hpx::finalize();
+  }
 }
 
 int main (int argc, char* argv[]) {
@@ -587,6 +561,9 @@
       boost::program_options::value<std::uint64_t>()->default_value(0),
       "Size of clear we are searching for"
     )
+    ( "find-clique",
+      "Find a known clique rather than running the maximisation version"
+    )
     ( "input-file,f",
       boost::program_options::value<std::string>(),
       "DIMACS formatted input graph"
